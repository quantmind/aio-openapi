--- conflicted
+++ resolved
@@ -4,50 +4,6 @@
 
 from openapi.testing import jsonBody
 
-<<<<<<< HEAD
-from . import example
-
-
-DEFAULT_DB = 'postgres://postgres:postgres@localhost:5432/postgres'
-
-
-def setup_app(app):
-    db.setup_app(app)
-    example.setup_app(app)
-
-
-@pytest.fixture(scope='session')
-def loop():
-    """Return an instance of the event loop."""
-    loop = asyncio.get_event_loop()
-    yield loop
-    loop.close()
-
-
-@pytest.fixture(scope='session')
-def test_app():
-    if not os.environ.get('DATASTORE'):
-        os.environ['DATASTORE'] = DEFAULT_DB
-    cli = rest(setup_app=setup_app)
-    cli.load_dotenv()
-    app = cli.web()
-    engine = app.get('store')
-    if engine:
-        app['store'] = create_database(app, 'openapi_unit_test')
-        create_tables(app)
-    return app
-
-
-@pytest.fixture(scope='session')
-async def cli(loop, test_app):
-    server = test_utils.TestServer(test_app, loop=loop)
-    client = test_utils.TestClient(server, loop=loop, json_serialize=dumps)
-    await client.start_server()
-    yield client
-    await client.close()
-
-=======
->>>>>>> be15fb77
 
 def test_db(cli):
     runner = CliRunner()
