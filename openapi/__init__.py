"""Minimal OpenAPI asynchronous server application
"""

<<<<<<< HEAD
__version__ = '0.6.0'
=======
__version__ = '0.5.5'
>>>>>>> 319dd61e
<|MERGE_RESOLUTION|>--- conflicted
+++ resolved
@@ -1,8 +1,5 @@
 """Minimal OpenAPI asynchronous server application
 """
 
-<<<<<<< HEAD
-__version__ = '0.6.0'
-=======
-__version__ = '0.5.5'
->>>>>>> 319dd61e
+
+__version__ = '0.6.0'