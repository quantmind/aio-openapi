from aiohttp import web

from sqlalchemy.sql import and_

from .compile import compile_query
from ..spec.path import ApiPath
from ..spec.pagination import DEF_PAGINATION_LIMIT
from ..utils import asynccontextmanager


class SqlApiPath(ApiPath):
    """An OpenAPI path backed by an SQL model
    """

    table = None
    # sql table name

    @property
    def db(self):
        """Database connection pool
        """
        return self.request.app['db']

    @property
    def db_table(self):
        return self.request.app['metadata'].tables[self.table]

    @asynccontextmanager
    async def ensure_connection(self, conn):
        if conn:
            yield conn
        else:
            async with self.db.acquire() as conn:
                async with conn.transaction():
                    yield conn

    async def get_list(
        self, query=None, table=None, query_schema='query_schema',
        dump_schema='response_schema', conn=None
    ):
        """Get a list of models
        """
<<<<<<< HEAD
        params = self.get_filters(query=query)
=======
        table = table if table is not None else self.db_table
        params = self.get_filters(query, query_schema=query_schema)
>>>>>>> 54f1a495
        limit = params.pop('limit', DEF_PAGINATION_LIMIT)
        offset = params.pop('offset', 0)
        query = self.get_query(table.select(), params, table=table)

        # pagination
        query = query.offset(offset)
        query = query.limit(limit)

        sql, args = compile_query(query)
        async with self.ensure_connection(conn) as conn:
            values = await conn.fetch(sql, *args)

        return self.dump(dump_schema, values)

    async def create_one(
        self, data=None, table=None, body_schema='body_schema',
        dump_schema='response_schema', conn=None
    ):
        """Create a model
        """
        if data is None:
            data = self.insert_data(
                await self.json_data(), body_schema=body_schema
            )
        table = table if table is not None else self.db_table
        statement, args = self.get_insert(data, table=table)

        async with self.ensure_connection(conn) as conn:
            values = await conn.fetch(statement, *args)

        data = ((c.name, v) for c, v in zip(table.columns, values[0]))
        return self.dump(dump_schema, data)

    async def create_list(self, data=None, conn=None):
        """Create multiple models
        """
        if data is None:
            data = await self.json_data()
        if not isinstance(data, list):
            raise web.HTTPBadRequest(
                **self.api_response_data({'message': 'Invalid JSON payload'})
            )
        data = [self.insert_data(d) for d in data]
        cols = self.db_table.columns

        async with self.ensure_connection(conn) as conn:
            statement, args = self.get_insert(data)
            values = await conn.fetch(statement, *args)

        result = [
            ((c.name, v) for c, v in zip(cols, value))
            for value in values
        ]
        return self.dump('response_schema', result)

    async def get_one(
        self, query=None, table=None, query_schema='query_schema',
        dump_schema='response_schema', conn=None
    ):
        """Get a single model
        """
        table = table if table is not None else self.db_table
        filters = self.get_filters(query=query, query_schema=query_schema)
        query = self.get_query(table.select(), filters, table=table)
        sql, args = compile_query(query)

        async with self.ensure_connection(conn) as conn:
            values = await conn.fetch(sql, *args)

        if not values:
            raise web.HTTPNotFound()
        return self.dump(dump_schema, values[0])

    async def update_one(self, data=None, conn=None):
        """Update a single model
        """
        if data is None:
            data = self.cleaned('body_schema', await self.json_data(), False)
        filters = self.cleaned('path_schema', self.request.match_info)
        update = self.get_query(
                self.db_table.update(), filters
            ).values(**data).returning(*self.db_table.columns)
        sql, args = compile_query(update)

        async with self.ensure_connection(conn) as conn:
            values = await conn.fetch(sql, *args)

        if not values:
            raise web.HTTPNotFound()
        return self.dump('response_schema', values[0])

    async def delete_one(self, conn=None):
        """delete a single model
        """
        filters = self.cleaned('path_schema', self.request.match_info)
        delete = self.get_query(self.db_table.delete(), filters)
        sql, args = compile_query(delete.returning(*self.db_table.columns))

        async with self.ensure_connection(conn) as conn:
            values = await conn.fetch(sql, *args)

        if not values:
            raise web.HTTPNotFound()

    async def delete_list(self, query=None, conn=None):
        """delete multiple models
        """
        filters = self.get_filters(query=query)
        delete = self.get_query(self.db_table.delete(), filters)
        sql, args = compile_query(delete)

        async with self.ensure_connection(conn) as conn:
            await conn.fetch(sql, *args)

    # UTILITIES

    def get_insert(self, records, table=None):
        if isinstance(records, dict):
            records = [records]
        table = table if table is not None else self.db_table
        exp = table.insert(records).returning(*table.columns)
        return compile_query(exp)

    def get_query(self, query, params=None, table=None):
        filters = []
        table = table if table is not None else self.db_table
        columns = table.c
        params = params or {}
        for key, value in params.items():
            bits = key.split(':')
            field = bits[0]
            op = bits[1] if len(bits) == 2 else 'eq'
            filter_field = getattr(self, f'filter_{field}', None)
            if filter_field:
                result = filter_field(op, value)
            else:
                field = getattr(columns, field)
                result = self.default_filter_field(field, op, value)
            if result is not None:
                if not isinstance(result, (list, tuple)):
                    result = (result,)
                filters.extend(result)
        if filters:
            filters = and_(*filters) if len(filters) > 1 else filters[0]
            query = query.where(filters)
        return query

    def default_filter_field(self, field, op, value):
        """
        Applies a filter on a field.

        Notes on 'ne' op:

        Example data: [None, 'john', 'roger']
        ne:john would return only roger (i.e. nulls excluded)
        ne:     would return john and roger

        Notes on  'search' op:

        For some reason, SQLAlchemy uses to_tsquery rather than
        plainto_tsquery for the match operator

        to_tsquery uses operators (&, |, ! etc.) while
        plainto_tsquery tokenises the input string and uses AND between
        tokens, hence plainto_tsquery is what we want here

        For other database back ends, the behaviour of the match
        operator is completely different - see:
        http://docs.sqlalchemy.org/en/rel_1_0/core/sqlelement.html

        :param field: field name
        :param op: 'eq', 'ne', 'gt', 'lt', 'ge', 'le' or 'search'
        :param value: comparison value, string or list/tuple
        :return:
        """
        multiple = isinstance(value, (list, tuple))

        if value == '':
            value = None

        if multiple and op in ('eq', 'ne'):
            if op == 'eq':
                return field.in_(value)
            elif op == 'ne':
                return ~field.in_(value)
        else:
            if multiple:
                assert len(value) > 0
                value = value[0]

            if op == 'eq':
                return field == value
            elif op == 'ne':
                return field != value
            elif op == 'gt':
                return field > value
            elif op == 'ge':
                return field >= value
            elif op == 'lt':
                return field < value
            elif op == 'le':
                return field <= value<|MERGE_RESOLUTION|>--- conflicted
+++ resolved
@@ -40,12 +40,8 @@
     ):
         """Get a list of models
         """
-<<<<<<< HEAD
-        params = self.get_filters(query=query)
-=======
-        table = table if table is not None else self.db_table
-        params = self.get_filters(query, query_schema=query_schema)
->>>>>>> 54f1a495
+        table = table if table is not None else self.db_table
+        params = self.get_filters(query=query, query_schema=query_schema)
         limit = params.pop('limit', DEF_PAGINATION_LIMIT)
         offset = params.pop('offset', 0)
         query = self.get_query(table.select(), params, table=table)
